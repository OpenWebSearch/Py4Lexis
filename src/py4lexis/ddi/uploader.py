from typing import Optional
import time
import asyncio
from urllib.parse import urljoin

import requests
import aiohttp

from tusclient.uploader.baseuploader import BaseUploader

from tusclient.exceptions import TusUploadFailed, TusCommunicationError
from tusclient.request import TusRequest, AsyncTusRequest, catch_requests_error

from py4lexis.utils import printProgressBar
from math import ceil


def _verify_upload(request: TusRequest):
    if 200 <= request.status_code < 300:
        return True
    else:
        raise TusUploadFailed('', request.status_code,
                              request.response_content)


class Uploader(BaseUploader):
    def __init__(self, log_func=None, *args, **kwargs):
        super().__init__(*args, **kwargs)
        self.log_func = log_func
    
    def upload(self, stop_at: Optional[int] = None):
        """
        Perform file upload.

        Performs continous upload of chunks of the file. The size uploaded at each cycle is
        the value of the attribute 'chunk_size'.

        :Args:
            - stop_at (Optional[int]):
                Determines at what offset value the upload should stop. If not specified this
                defaults to the file size.
        """
        self.stop_at = stop_at or self.get_file_size()
        
        if self.log_func is None:
            total = int(ceil(self.get_file_size() / self.chunk_size))
            iter = 0
            printProgressBar(iter, total, prefix='Progress: ', suffix='Uploaded', length=50)
        while self.offset < self.stop_at:
            self.upload_chunk()
            if self.log_func is None:
                iter += 1
                printProgressBar(iter, total, prefix='Progress: ', suffix='Uploaded', length=50)
        else:
            if self.log_func:
                self.log_func("maximum upload specified({} bytes) has been reached".format(self.stop_at))

    def upload_chunk(self):
        """
        Upload chunk of file.
        """
        self._retried = 0
        if not self.url:
            self.set_url(self.create_url())
            self.offset = 0
        self._do_request()
        self.offset = int(self.request.response_headers.get('upload-offset'))
        if self.log_func:
            msg = '{} bytes uploaded ...'.format(self.offset)
            self.log_func(msg)

    @catch_requests_error
    def create_url(self):
        """
        Return upload url.

        Makes request to tus server to create a new upload url for the required file upload.
        """
        resp = requests.post(
            self.client.url, headers=self.get_url_creation_headers(),
            verify=self.verify_tls_cert)
        url = resp.headers.get("location")
<<<<<<< HEAD
=======
        # --------------------------------------------------------------------------------------------------------------
>>>>>>> 65a4aa26
        if url is None:
            msg = 'Attempt to retrieve create file url with status {}'.format(
                resp.status_code)
            raise TusCommunicationError(msg, resp.status_code, resp.content)
        return urljoin(self.client.url, url)

    def _do_request(self):
        self.request = TusRequest(self)
        try:
            self.request.perform()
            _verify_upload(self.request)
        except TusUploadFailed as error:
            self._retry_or_cry(error)

    def _retry_or_cry(self, error):
        if self.retries > self._retried:
            time.sleep(self.retry_delay)

            self._retried += 1
            try:
                self.offset = self.get_offset()
            except TusCommunicationError as err:
                self._retry_or_cry(err)
            else:
                self._do_request()
        else:
            raise error


class AsyncUploader(BaseUploader):
    def __init__(self, log_func=None, *args, **kwargs):
        super().__init__(*args, **kwargs)
        self.log_func = log_func

    async def upload(self, stop_at: Optional[int] = None):
        """
        Perform file upload.

        Performs continous upload of chunks of the file. The size uploaded at each cycle is
        the value of the attribute 'chunk_size'.

        :Args:
            - stop_at (Optional[int]):
                Determines at what offset value the upload should stop. If not specified this
                defaults to the file size.
        """
        self.stop_at = stop_at or self.get_file_size()
        if self.log_func is None:
            total = int(ceil(self.get_file_size() / self.chunk_size))
            iter = 0
            printProgressBar(iter, total, prefix='Progress: ', suffix='Uploaded', length=50)
        while self.offset < self.stop_at:
            await self.upload_chunk()
            if self.log_func is None:
                iter += 1
                printProgressBar(iter, total, prefix='Progress: ', suffix='Uploaded', length=50)
        else:
            if self.log_func:
                self.log_func("maximum upload specified({} bytes) has been reached".format(self.stop_at))
                
    async def upload_chunk(self):
        """
        Upload chunk of file.
        """
        self._retried = 0
        if not self.url:
            self.set_url(await self.create_url())
            self.offset = 0
        await self._do_request()
        self.offset = int(self.request.response_headers.get('upload-offset'))
        if self.log_func:
            msg = '{} bytes uploaded ...'.format(self.offset)
            self.log_func(msg)

    async def create_url(self):
        """
        Return upload url.

        Makes request to tus server to create a new upload url for the required file upload.
        """
        try:
            async with aiohttp.ClientSession() as session:
                headers = self.get_url_creation_headers()
                ssl = None if self.verify_tls_cert else False
                async with session.post(
                        self.client.url, headers=headers, ssl=ssl) as resp:
                    url = resp.headers.get("location")
                    if url is None:
                        msg = 'Attempt to retrieve create file url with status {}'.format(
                            resp.status)
                        raise TusCommunicationError(msg, resp.status, await resp.content.read())
                    return urljoin(self.client.url, url)
        except aiohttp.ClientError as error:
            raise TusCommunicationError(error)

    async def _do_request(self):
        self.request = AsyncTusRequest(self)
        try:
            await self.request.perform()
            _verify_upload(self.request)
        except TusUploadFailed as error:
            await self._retry_or_cry(error)

    async def _retry_or_cry(self, error):
        if self.retries > self._retried:
            await asyncio.sleep(self.retry_delay)

            self._retried += 1
            try:
                self.offset = self.get_offset()
            except TusCommunicationError as err:
                await self._retry_or_cry(err)
            else:
                await self._do_request()
        else:
            raise error
<|MERGE_RESOLUTION|>--- conflicted
+++ resolved
@@ -27,8 +27,151 @@
     def __init__(self, log_func=None, *args, **kwargs):
         super().__init__(*args, **kwargs)
         self.log_func = log_func
-    
-    def upload(self, stop_at: Optional[int] = None):
+        self.upload_checksum = upload_checksum
+        self.__checksum_algorithm_name, self.__checksum_algorithm = \
+            self.CHECKSUM_ALGORITHM_PAIR
+
+    # it is important to have this as a @property so it gets
+    # updated client headers.
+    @property
+    def headers(self):
+        """
+        Return headers of the uploader instance. This would include the headers of the
+        client instance.
+        """
+        client_headers = getattr(self.client, 'headers', {})
+        return dict(self.DEFAULT_HEADERS, **client_headers)
+
+    @property
+    def headers_as_list(self):
+        """
+        Does the same as 'headers' except it is returned as a list.
+        """
+        headers = self.headers
+        headers_list = ['{}: {}'.format(key, value) for key, value in iteritems(headers)]
+        return headers_list
+
+    @property
+    def checksum_algorithm(self):
+        """The checksum algorithm to be used for the Upload-Checksum extension.
+        """
+        return self.__checksum_algorithm
+
+    @property
+    def checksum_algorithm_name(self):
+        """The name of the checksum algorithm to be used for the Upload-Checksum
+        extension.
+        """
+        return self.__checksum_algorithm_name
+
+    @_catch_requests_error
+    def get_offset(self):
+        """
+        Return offset from tus server.
+
+        This is different from the instance attribute 'offset' because this makes an
+        http request to the tus server to retrieve the offset.
+        """
+        resp = requests.head(self.url, headers=self.headers)
+        offset = resp.headers.get('upload-offset')
+        if offset is None:
+            msg = 'Attempt to retrieve offset fails with status {}'.format(resp.status_code)
+            raise TusCommunicationError(msg, resp.status_code, resp.content)
+        return int(offset)
+
+    def encode_metadata(self):
+        """
+        Return list of encoded metadata as defined by the Tus protocol.
+        """
+        encoded_list = []
+        for key, value in iteritems(self.metadata):
+            key_str = str(key)  # dict keys may be of any object type.
+
+            # confirm that the key does not contain unwanted characters.
+            if re.search(r'^$|[\s,]+', key_str):
+                msg = 'Upload-metadata key "{}" cannot be empty nor contain spaces or commas.'
+                raise ValueError(msg.format(key_str))
+
+            value_bytes = b(value)  # python 3 only encodes bytes
+            encoded_list.append('{} {}'.format(key_str, b64encode(value_bytes).decode('ascii')))
+        return encoded_list
+
+    def get_url(self):
+        """
+        Return the tus upload url.
+
+        If resumability is enabled, this would try to get the url from storage if available,
+        otherwise it would request a new upload url from the tus server.
+        """
+        if self.store_url and self.url_storage:
+            key = self.fingerprinter.get_fingerprint(self.get_file_stream())
+            url = self.url_storage.get_item(key)
+            if not url:
+                url = self.create_url()
+                self.url_storage.set_item(key, url)
+            return url
+        else:
+            return self.create_url()
+
+    @_catch_requests_error
+    def create_url(self):
+        """
+        Return upload url.
+
+        Makes request to tus server to create a new upload url for the required file upload.
+        """
+        headers = self.headers
+        headers['upload-length'] = str(self.file_size)
+        headers['upload-metadata'] = ','.join(self.encode_metadata())
+        resp = requests.post(self.client.url, headers=headers)
+        # --------------------------------------------------------------------------------------------------------------
+        url = resp.headers.get("location")
+        # --------------------------------------------------------------------------------------------------------------
+        if url is None:
+            msg = 'Attempt to retrieve create file url with status {}'.format(resp.status_code)
+            raise TusCommunicationError(msg, resp.status_code, resp.content)
+        return urljoin(self.client.url, url)
+
+    @property
+    def request_length(self):
+        """
+        Return length of next chunk upload.
+        """
+        remainder = self.stop_at - self.offset
+        return self.chunk_size if remainder > self.chunk_size else remainder
+
+    def verify_upload(self):
+        """
+        Confirm that the last upload was sucessful.
+        Raises TusUploadFailed exception if the upload was not sucessful.
+        """
+        if self.request.status_code == 204:
+            return True
+        else:
+            raise TusUploadFailed('', self.request.status_code, self.request.response_content)
+
+    def get_file_stream(self):
+        """
+        Return a file stream instance of the upload.
+        """
+        if self.file_stream:
+            self.file_stream.seek(0)
+            return self.file_stream
+        elif os.path.isfile(self.file_path):
+            return open(self.file_path, 'rb')
+        else:
+            raise ValueError("invalid file {}".format(self.file_path))
+
+    @property
+    def file_size(self):
+        """
+        Return size of the file.
+        """
+        stream = self.get_file_stream()
+        stream.seek(0, os.SEEK_END)
+        return stream.tell()
+
+    def upload(self, stop_at=None):
         """
         Perform file upload.
 
@@ -80,10 +223,6 @@
             self.client.url, headers=self.get_url_creation_headers(),
             verify=self.verify_tls_cert)
         url = resp.headers.get("location")
-<<<<<<< HEAD
-=======
-        # --------------------------------------------------------------------------------------------------------------
->>>>>>> 65a4aa26
         if url is None:
             msg = 'Attempt to retrieve create file url with status {}'.format(
                 resp.status_code)
